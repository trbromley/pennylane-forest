--- conflicted
+++ resolved
@@ -1,268 +1,260 @@
-"""
-Unit tests for the QPU device.
-"""
-import logging
-import re
-
-import pytest
-import pyquil
-import pennylane as qml
-from pennylane import numpy as np
-import pennylane_forest as plf
-from conftest import BaseTest, QVM_SHOTS
-
-from flaky import flaky
-
-log = logging.getLogger(__name__)
-
-pattern = 'Aspen-.-[1-5]Q-.'
-VALID_QPU_LATTICES = [qc for qc in pyquil.list_quantum_computers() if "qvm" not in qc and re.match(pattern, qc)]
-
-class TestQPUIntegration(BaseTest):
-    """Test the wavefunction simulator works correctly from the PennyLane frontend."""
-
-    # pylint: disable=no-self-use
-
-    def test_load_qpu_device(self):
-        """Test that the QPU device loads correctly"""
-        device = [qpu for qpu in VALID_QPU_LATTICES if '-2Q' in qpu][0]
-        dev = qml.device("forest.qpu", device=device, load_qc=False)
-        self.assertEqual(dev.num_wires, 2)
-        self.assertEqual(dev.shots, 1024)
-        self.assertEqual(dev.short_name, "forest.qpu")
-
-    def test_load_virtual_qpu_device(self):
-        """Test that the QPU simulators load correctly"""
-        device = np.random.choice(VALID_QPU_LATTICES)
-        qml.device("forest.qpu", device=device, load_qc=False)
-
-    def test_qpu_args(self):
-        """Test that the QPU plugin requires correct arguments"""
-        device = np.random.choice(VALID_QPU_LATTICES)
-
-        with pytest.raises(ValueError, match="QPU device does not support a wires parameter"):
-            qml.device("forest.qpu", device=device, wires=2)
-
-        with pytest.raises(TypeError, match="missing 1 required positional argument"):
-            qml.device("forest.qpu")
-
-        with pytest.raises(ValueError, match="Number of shots must be a positive integer"):
-            qml.device("forest.qpu", device=device, shots=0)
-
-        with pytest.raises(ValueError, match="Readout error cannot be set on the physical QPU"):
-            qml.device("forest.qpu", device=device, load_qc=True, readout_error=[0.9, 0.75])
-
-
-class TestQPUBasic(BaseTest):
-    """Unit tests for the QPU (as a QVM)."""
-
-    # pylint: disable=protected-access
-
-    def test_no_readout_correction(self):
-        """Test the QPU plugin with no readout correction"""
-        device = np.random.choice(VALID_QPU_LATTICES)
-        dev_qpu = qml.device('forest.qpu', device=device, load_qc=False, readout_error=[0.9, 0.75],
-                            symmetrize_readout=None, calibrate_readout=None)
-        qubit = 0   # just run program on the first qubit
-
-        @qml.qnode(dev_qpu)
-        def circuit_Xpl():
-            qml.RY(np.pi/2, wires=qubit)
-            return qml.expval(qml.PauliX(qubit))
-
-        @qml.qnode(dev_qpu)
-        def circuit_Xmi():
-            qml.RY(-np.pi/2, wires=qubit)
-            return qml.expval(qml.PauliX(qubit))
-
-        @qml.qnode(dev_qpu)
-        def circuit_Ypl():
-            qml.RX(-np.pi/2, wires=qubit)
-            return qml.expval(qml.PauliY(qubit))
-
-        @qml.qnode(dev_qpu)
-        def circuit_Ymi():
-            qml.RX(np.pi/2, wires=qubit)
-            return qml.expval(qml.PauliY(qubit))
-
-        @qml.qnode(dev_qpu)
-        def circuit_Zpl():
-            qml.RX(0.0, wires=qubit)
-            return qml.expval(qml.PauliZ(qubit))
-
-        @qml.qnode(dev_qpu)
-        def circuit_Zmi():
-            qml.RX(np.pi, wires=qubit)
-            return qml.expval(qml.PauliZ(qubit))
-
-        num_expts = 10
-        results_unavged = np.zeros((num_expts, 6))
-
-        for i in range(num_expts):
-            results_unavged[i, :] = [circuit_Xpl(), circuit_Ypl(), circuit_Zpl(),
-                                     circuit_Xmi(), circuit_Ymi(), circuit_Zmi()]
-
-        results = np.mean(results_unavged, axis=0)
-
-        assert np.allclose(results[:3], 0.8, atol=2e-2)
-        assert np.allclose(results[3:], -0.5, atol=2e-2)
-
-    def test_readout_correction(self):
-        """Test the QPU plugin with readout correction"""
-        device = np.random.choice(VALID_QPU_LATTICES)
-        dev_qpu = qml.device('forest.qpu', device=device, load_qc=False, readout_error=[0.9, 0.75],
-                            symmetrize_readout="exhaustive", calibrate_readout="plus-eig", timeout=100)
-        qubit = 0   # just run program on the first qubit
-
-        @qml.qnode(dev_qpu)
-        def circuit_Xpl():
-            qml.RY(np.pi/2, wires=qubit)
-            return qml.expval(qml.PauliX(qubit))
-
-        @qml.qnode(dev_qpu)
-        def circuit_Xmi():
-            qml.RY(-np.pi/2, wires=qubit)
-            return qml.expval(qml.PauliX(qubit))
-
-        @qml.qnode(dev_qpu)
-        def circuit_Ypl():
-            qml.RX(-np.pi/2, wires=qubit)
-            return qml.expval(qml.PauliY(qubit))
-
-        @qml.qnode(dev_qpu)
-        def circuit_Ymi():
-            qml.RX(np.pi/2, wires=qubit)
-            return qml.expval(qml.PauliY(qubit))
-
-        @qml.qnode(dev_qpu)
-        def circuit_Zpl():
-            qml.RX(0.0, wires=qubit)
-            return qml.expval(qml.PauliZ(qubit))
-
-        @qml.qnode(dev_qpu)
-        def circuit_Zmi():
-            qml.RX(np.pi, wires=qubit)
-            return qml.expval(qml.PauliZ(qubit))
-
-        num_expts = 10
-        results_unavged = np.zeros((num_expts, 6))
-
-        for i in range(num_expts):
-            results_unavged[i, :] = [circuit_Xpl(), circuit_Ypl(), circuit_Zpl(),
-                                     circuit_Xmi(), circuit_Ymi(), circuit_Zmi()]
-
-        results = np.mean(results_unavged, axis=0)
-
-        assert np.allclose(results[:3], 1.0, atol=2e-2)
-        assert np.allclose(results[3:], -1.0, atol=2e-2)
-
-    @flaky(max_runs=5, min_passes=3)
-    def test_2q_gate(self):
-        """Test that the two qubit gate with the PauliZ observable works correctly.
-
-        As the results coming from the qvm are stochastic, a constraint of 1 out of 10 runs was added.
-        """
-
-        device = np.random.choice(VALID_QPU_LATTICES)
-        dev_qpu = qml.device('forest.qpu', device=device, load_qc=False, readout_error=[0.9, 0.75],
-                            symmetrize_readout="exhaustive", calibrate_readout="plus-eig", shots=QVM_SHOTS)
-
-        @qml.qnode(dev_qpu)
-        def circuit():
-            qml.RY(np.pi/2, wires=[0])
-            qml.CNOT(wires=[0, 1])
-            return qml.expval(qml.PauliZ(0))
-
-        assert np.allclose(circuit(), 0.0, atol=2e-2)
-
-    @flaky(max_runs=5, min_passes=3)
-    def test_2q_gate_pauliz_identity_tensor(self):
-        """Test that the PauliZ tensor Identity observable works correctly.
-
-        As the results coming from the qvm are stochastic, a constraint of 1 out of 10 runs was added.
-        """
-
-        device = np.random.choice(VALID_QPU_LATTICES)
-        dev_qpu = qml.device('forest.qpu', device=device, load_qc=False, readout_error=[0.9, 0.75],
-                            symmetrize_readout="exhaustive", calibrate_readout="plus-eig", shots=QVM_SHOTS)
-
-        @qml.qnode(dev_qpu)
-        def circuit():
-            qml.RY(np.pi/2, wires=[0])
-            qml.CNOT(wires=[0, 1])
-            return qml.expval(qml.PauliZ(0) @ qml.Identity(1))
-
-        assert np.allclose(circuit(), 0.0, atol=2e-2)
-
-<<<<<<< HEAD
-    @flaky(max_runs=10, min_passes=1)
-    def test_2q_gate_pauliz_pauliz_tensor(self):
-        """Test that the PauliZ tensor PauliZ observable works correctly.
-
-        As the results coming from the qvm are stochastic, a constraint of 1 out of 10 runs was added.
-        """
-
-=======
-    @flaky(max_runs=5, min_passes=3)
-    @pytest.mark.parametrize("a", np.linspace(-0.5, 2, 6))
-    def test_2q_gate_pauliz_pauliz_tensor(self, a):
->>>>>>> ef559858
-        device = np.random.choice(VALID_QPU_LATTICES)
-        dev_qpu = qml.device('forest.qpu', device=device, load_qc=False, readout_error=[0.9, 0.75],
-                            symmetrize_readout="exhaustive", calibrate_readout="plus-eig", shots=QVM_SHOTS)
-
-        @qml.qnode(dev_qpu)
-        def circuit(x):
-            qml.RY(x, wires=[0])
-            qml.Hadamard(wires=1)
-            qml.CNOT(wires=[0, 1])
-            return qml.expval(qml.PauliZ(0) @ qml.Identity(1))
-
-<<<<<<< HEAD
-        assert np.allclose(circuit(), 1.0, atol=2e-2)
-
-    @flaky(max_runs=10, min_passes=1)
-    def test_2q_gate_pauliz_pauliz_tensor_parametric_compilation_off(self):
-        """Test that the PauliZ tensor PauliZ observable works correctly, when parametric compilation
-        was turned off.
-
-        As the results coming from the qvm are stochastic, a constraint of 1 out of 10 runs was added.
-        """
-
-        device = np.random.choice(VALID_QPU_LATTICES)
-        dev_qpu = qml.device('forest.qpu', device=device, load_qc=False, readout_error=[0.9, 0.75],
-                            symmetrize_readout="exhaustive", calibrate_readout="plus-eig", shots=QVM_SHOTS,
-                            parametric_compilation=False)
-
-        @qml.qnode(dev_qpu)
-        def circuit():
-            qml.Hadamard(0)
-            qml.CNOT(wires=[0, 1])
-            return qml.expval(qml.PauliZ(0) @ qml.PauliZ(1))
-
-        assert np.allclose(circuit(), 1.0, atol=2e-2)
-
-    def test_timeout_set_correctly(self, shots):
-        """Test that the timeout attrbiute for the QuantumComputer stored by the QVMDevice
-        is set correctly when passing a value as keyword argument"""
-        device = np.random.choice(VALID_QPU_LATTICES)
-        dev = plf.QVMDevice(device=device, shots=shots, timeout=100)
-        assert dev.qc.compiler.client.timeout == 100
-
-    def test_timeout_default(self, shots):
-        """Test that the timeout attrbiute for the QuantumComputer stored by the QVMDevice
-        is set correctly when passing a value as keyword argument"""
-        device = np.random.choice(VALID_QPU_LATTICES)
-        dev = plf.QVMDevice(device=device, shots=shots)
-        qc = pyquil.get_qc(device, as_qvm=True)
-
-        # Check that the timeouts are equal (it has not been changed as a side effect of
-        # instantiation
-        assert dev.qc.compiler.client.timeout == qc.compiler.client.timeout
-
-
-
-=======
-        assert np.allclose(circuit(a), np.cos(a), atol=2e-2)
-
->>>>>>> ef559858
+"""
+Unit tests for the QPU device.
+"""
+import logging
+import re
+
+import pytest
+import pyquil
+import pennylane as qml
+from pennylane import numpy as np
+import pennylane_forest as plf
+from conftest import BaseTest, QVM_SHOTS
+
+from flaky import flaky
+
+log = logging.getLogger(__name__)
+
+pattern = 'Aspen-.-[1-5]Q-.'
+VALID_QPU_LATTICES = [qc for qc in pyquil.list_quantum_computers() if "qvm" not in qc and re.match(pattern, qc)]
+
+class TestQPUIntegration(BaseTest):
+    """Test the wavefunction simulator works correctly from the PennyLane frontend."""
+
+    # pylint: disable=no-self-use
+
+    def test_load_qpu_device(self):
+        """Test that the QPU device loads correctly"""
+        device = [qpu for qpu in VALID_QPU_LATTICES if '-2Q' in qpu][0]
+        dev = qml.device("forest.qpu", device=device, load_qc=False)
+        self.assertEqual(dev.num_wires, 2)
+        self.assertEqual(dev.shots, 1024)
+        self.assertEqual(dev.short_name, "forest.qpu")
+
+    def test_load_virtual_qpu_device(self):
+        """Test that the QPU simulators load correctly"""
+        device = np.random.choice(VALID_QPU_LATTICES)
+        qml.device("forest.qpu", device=device, load_qc=False)
+
+    def test_qpu_args(self):
+        """Test that the QPU plugin requires correct arguments"""
+        device = np.random.choice(VALID_QPU_LATTICES)
+
+        with pytest.raises(ValueError, match="QPU device does not support a wires parameter"):
+            qml.device("forest.qpu", device=device, wires=2)
+
+        with pytest.raises(TypeError, match="missing 1 required positional argument"):
+            qml.device("forest.qpu")
+
+        with pytest.raises(ValueError, match="Number of shots must be a positive integer"):
+            qml.device("forest.qpu", device=device, shots=0)
+
+        with pytest.raises(ValueError, match="Readout error cannot be set on the physical QPU"):
+            qml.device("forest.qpu", device=device, load_qc=True, readout_error=[0.9, 0.75])
+
+
+class TestQPUBasic(BaseTest):
+    """Unit tests for the QPU (as a QVM)."""
+
+    # pylint: disable=protected-access
+
+    def test_no_readout_correction(self):
+        """Test the QPU plugin with no readout correction"""
+        device = np.random.choice(VALID_QPU_LATTICES)
+        dev_qpu = qml.device('forest.qpu', device=device, load_qc=False, readout_error=[0.9, 0.75],
+                            symmetrize_readout=None, calibrate_readout=None)
+        qubit = 0   # just run program on the first qubit
+
+        @qml.qnode(dev_qpu)
+        def circuit_Xpl():
+            qml.RY(np.pi/2, wires=qubit)
+            return qml.expval(qml.PauliX(qubit))
+
+        @qml.qnode(dev_qpu)
+        def circuit_Xmi():
+            qml.RY(-np.pi/2, wires=qubit)
+            return qml.expval(qml.PauliX(qubit))
+
+        @qml.qnode(dev_qpu)
+        def circuit_Ypl():
+            qml.RX(-np.pi/2, wires=qubit)
+            return qml.expval(qml.PauliY(qubit))
+
+        @qml.qnode(dev_qpu)
+        def circuit_Ymi():
+            qml.RX(np.pi/2, wires=qubit)
+            return qml.expval(qml.PauliY(qubit))
+
+        @qml.qnode(dev_qpu)
+        def circuit_Zpl():
+            qml.RX(0.0, wires=qubit)
+            return qml.expval(qml.PauliZ(qubit))
+
+        @qml.qnode(dev_qpu)
+        def circuit_Zmi():
+            qml.RX(np.pi, wires=qubit)
+            return qml.expval(qml.PauliZ(qubit))
+
+        num_expts = 10
+        results_unavged = np.zeros((num_expts, 6))
+
+        for i in range(num_expts):
+            results_unavged[i, :] = [circuit_Xpl(), circuit_Ypl(), circuit_Zpl(),
+                                     circuit_Xmi(), circuit_Ymi(), circuit_Zmi()]
+
+        results = np.mean(results_unavged, axis=0)
+
+        assert np.allclose(results[:3], 0.8, atol=2e-2)
+        assert np.allclose(results[3:], -0.5, atol=2e-2)
+
+    def test_readout_correction(self):
+        """Test the QPU plugin with readout correction"""
+        device = np.random.choice(VALID_QPU_LATTICES)
+        dev_qpu = qml.device('forest.qpu', device=device, load_qc=False, readout_error=[0.9, 0.75],
+                            symmetrize_readout="exhaustive", calibrate_readout="plus-eig", timeout=100)
+        qubit = 0   # just run program on the first qubit
+
+        @qml.qnode(dev_qpu)
+        def circuit_Xpl():
+            qml.RY(np.pi/2, wires=qubit)
+            return qml.expval(qml.PauliX(qubit))
+
+        @qml.qnode(dev_qpu)
+        def circuit_Xmi():
+            qml.RY(-np.pi/2, wires=qubit)
+            return qml.expval(qml.PauliX(qubit))
+
+        @qml.qnode(dev_qpu)
+        def circuit_Ypl():
+            qml.RX(-np.pi/2, wires=qubit)
+            return qml.expval(qml.PauliY(qubit))
+
+        @qml.qnode(dev_qpu)
+        def circuit_Ymi():
+            qml.RX(np.pi/2, wires=qubit)
+            return qml.expval(qml.PauliY(qubit))
+
+        @qml.qnode(dev_qpu)
+        def circuit_Zpl():
+            qml.RX(0.0, wires=qubit)
+            return qml.expval(qml.PauliZ(qubit))
+
+        @qml.qnode(dev_qpu)
+        def circuit_Zmi():
+            qml.RX(np.pi, wires=qubit)
+            return qml.expval(qml.PauliZ(qubit))
+
+        num_expts = 10
+        results_unavged = np.zeros((num_expts, 6))
+
+        for i in range(num_expts):
+            results_unavged[i, :] = [circuit_Xpl(), circuit_Ypl(), circuit_Zpl(),
+                                     circuit_Xmi(), circuit_Ymi(), circuit_Zmi()]
+
+        results = np.mean(results_unavged, axis=0)
+
+        assert np.allclose(results[:3], 1.0, atol=2e-2)
+        assert np.allclose(results[3:], -1.0, atol=2e-2)
+
+    @flaky(max_runs=5, min_passes=3)
+    def test_2q_gate(self):
+        """Test that the two qubit gate with the PauliZ observable works correctly.
+
+        As the results coming from the qvm are stochastic, a constraint of  3 out of 5 runs was added.
+        """
+
+        device = np.random.choice(VALID_QPU_LATTICES)
+        dev_qpu = qml.device('forest.qpu', device=device, load_qc=False, readout_error=[0.9, 0.75],
+                            symmetrize_readout="exhaustive", calibrate_readout="plus-eig", shots=QVM_SHOTS)
+
+        @qml.qnode(dev_qpu)
+        def circuit():
+            qml.RY(np.pi/2, wires=[0])
+            qml.CNOT(wires=[0, 1])
+            return qml.expval(qml.PauliZ(0))
+
+        assert np.allclose(circuit(), 0.0, atol=2e-2)
+
+    @flaky(max_runs=5, min_passes=3)
+    def test_2q_gate_pauliz_identity_tensor(self):
+        """Test that the PauliZ tensor Identity observable works correctly.
+
+        As the results coming from the qvm are stochastic, a constraint of  3 out of 5 runs was added.
+        """
+
+        device = np.random.choice(VALID_QPU_LATTICES)
+        dev_qpu = qml.device('forest.qpu', device=device, load_qc=False, readout_error=[0.9, 0.75],
+                            symmetrize_readout="exhaustive", calibrate_readout="plus-eig", shots=QVM_SHOTS)
+
+        @qml.qnode(dev_qpu)
+        def circuit():
+            qml.RY(np.pi/2, wires=[0])
+            qml.CNOT(wires=[0, 1])
+            return qml.expval(qml.PauliZ(0) @ qml.Identity(1))
+
+        assert np.allclose(circuit(), 0.0, atol=2e-2)
+
+    @flaky(max_runs=5, min_passes=3)
+    @pytest.mark.parametrize("a", np.linspace(-0.5, 2, 6))
+    def test_2q_gate_pauliz_pauliz_tensor(self, a):
+        """Test that the PauliZ tensor PauliZ observable works correctly.
+
+        As the results coming from the qvm are stochastic, a constraint of  3 out of 5 runs was added.
+        """
+        device = np.random.choice(VALID_QPU_LATTICES)
+        dev_qpu = qml.device('forest.qpu', device=device, load_qc=False, readout_error=[0.9, 0.75],
+                            symmetrize_readout="exhaustive", calibrate_readout="plus-eig", shots=QVM_SHOTS)
+
+        @qml.qnode(dev_qpu)
+        def circuit(x):
+            qml.RY(x, wires=[0])
+            qml.Hadamard(wires=1)
+            qml.CNOT(wires=[0, 1])
+            return qml.expval(qml.PauliZ(0) @ qml.Identity(1))
+
+        assert np.allclose(circuit(a), np.cos(a), atol=2e-2)
+        # Check that repeated calling of the QNode works correctly
+        assert np.allclose(circuit(a), np.cos(a), atol=2e-2)
+
+    @flaky(max_runs=10, min_passes=1)
+    @pytest.mark.parametrize("a", np.linspace(-0.5, 2, 6))
+    def test_2q_gate_pauliz_pauliz_tensor_parametric_compilation_off(self, a):
+        """Test that the PauliZ tensor PauliZ observable works correctly, when parametric compilation
+        is turned off.
+
+        As the results coming from the qvm are stochastic, a constraint of  3 out of 5 runs was added.
+        """
+
+        device = np.random.choice(VALID_QPU_LATTICES)
+        dev_qpu = qml.device('forest.qpu', device=device, load_qc=False, readout_error=[0.9, 0.75],
+                            symmetrize_readout="exhaustive", calibrate_readout="plus-eig", shots=QVM_SHOTS,
+                            parametric_compilation=False)
+
+        @qml.qnode(dev_qpu)
+        def circuit(x):
+            qml.RY(x, wires=[0])
+            qml.Hadamard(0)
+            qml.CNOT(wires=[0, 1])
+            return qml.expval(qml.PauliZ(0) @ qml.PauliZ(1))
+
+        assert np.allclose(circuit(a), np.cos(a), atol=2e-2)
+        # Check that repeated calling of the QNode works correctly
+        assert np.allclose(circuit(a), np.cos(a), atol=2e-2)
+
+    def test_timeout_set_correctly(self, shots):
+        """Test that the timeout attrbiute for the QuantumComputer stored by the QVMDevice
+        is set correctly when passing a value as keyword argument"""
+        device = np.random.choice(VALID_QPU_LATTICES)
+        dev = plf.QVMDevice(device=device, shots=shots, timeout=100)
+        assert dev.qc.compiler.client.timeout == 100
+
+    def test_timeout_default(self, shots):
+        """Test that the timeout attrbiute for the QuantumComputer stored by the QVMDevice
+        is set correctly when passing a value as keyword argument"""
+        device = np.random.choice(VALID_QPU_LATTICES)
+        dev = plf.QVMDevice(device=device, shots=shots)
+        qc = pyquil.get_qc(device, as_qvm=True)
+
+        # Check that the timeouts are equal (it has not been changed as a side effect of
+        # instantiation
+        assert dev.qc.compiler.client.timeout == qc.compiler.client.timeout